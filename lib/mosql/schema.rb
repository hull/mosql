module MoSQL
  class SchemaError < StandardError; end;

  class Schema
    include MoSQL::Logging

    def to_array(lst)
      array = []
      lst.each do |ent|
        if ent.is_a?(Hash) && ent[:source].is_a?(String) && ent[:type].is_a?(String)
          # new configuration format
          array << {
            :source => ent.fetch(:source),
            :type   => ent.fetch(:type),
            :name   => (ent.keys - [:source, :type]).first,
          }
        elsif ent.is_a?(Hash) && ent.keys.length == 1 && ent.values.first.is_a?(String)
          array << {
            :source => ent.first.first,
            :name   => ent.first.first,
            :type   => ent.first.last
          }
        else
          raise SchemaError.new("Invalid ordered hash entry #{ent.inspect}")
        end

      end
      array
    end

    def check_columns!(ns, spec)
      seen = Set.new
      spec[:columns].each do |col|
        if seen.include?(col[:source])
          raise SchemaError.new("Duplicate source #{col[:source]} in column definition #{col[:name]} for #{ns}.")
        end
        seen.add(col[:source])
      end
    end

    def parse_spec(ns, spec)
      out = spec.dup
      out[:columns] = to_array(spec.fetch(:columns))
      check_columns!(ns, out)
      out
    end

    def parse_meta(meta)
      meta = {} if meta.nil?
      meta[:alias] = [] unless meta.key?(:alias)
      meta[:alias] = [meta[:alias]] unless meta[:alias].is_a?(Array)
      meta[:alias] = meta[:alias].map { |r| Regexp.new(r) }
      meta
    end

    def initialize(map)
      @map = {}
      map.each do |dbname, db|
        @map[dbname] = { :meta => parse_meta(db[:meta]) }
        db.each do |cname, spec|
          next unless cname.is_a?(String)
          begin
            @map[dbname][cname] = parse_spec("#{dbname}.#{cname}", spec)
          rescue KeyError => e
            raise SchemaError.new("In spec for #{dbname}.#{cname}: #{e}")
          end
        end
      end
    end

    def create_schema(db, clobber=false)
<<<<<<< HEAD
      @map.values.each do |dbspec|
        dbspec.each do |n, collection|
          next unless n.is_a?(String)
          meta = collection[:meta]
          log.info("Creating table '#{meta[:table]}'...")
          db.send(clobber ? :create_table! : :create_table?, meta[:table]) do
            collection[:columns].each do |col|
              column col[:name], col[:type]

              if col[:source].to_sym == :_id
                primary_key [col[:name].to_sym]
              end
            end
            if meta[:extra_props]
              column '_extra_props', 'TEXT'
=======
      @map.values.map(&:values).flatten.each do |collection|
        meta = collection[:meta]
        log.info("Creating table '#{meta[:table]}'...")
        db.send(clobber ? :create_table! : :create_table?, meta[:table]) do
          collection[:columns].each do |col|
            opts = {}
            if col[:source] == '$timestamp'
              opts[:default] = Sequel.function(:now)
            end
            column col[:name], col[:type], opts

            if col[:source].to_sym == :_id
              primary_key [col[:name].to_sym]
>>>>>>> 2764682a
            end
          end
        end
      end
    end

    def find_db(db)
      unless @map.key?(db)
        @map[db] = @map.values.find do |spec|
          spec && spec[:meta][:alias].any? { |a| a.match(db) }
        end
      end
      @map[db]
    end

    def find_ns(ns)
      db, collection = ns.split(".")
      unless spec = find_db(db)
        return nil
      end
      unless schema = spec[collection]
        log.debug("No mapping for ns: #{ns}")
        return nil
      end
      schema
    end

    def find_ns!(ns)
      schema = find_ns(ns)
      raise SchemaError.new("No mapping for namespace: #{ns}") if schema.nil?
      schema
    end

    def fetch_and_delete_dotted(obj, dotted)
      pieces = dotted.split(".")
      breadcrumbs = []
      while pieces.length > 1
        key = pieces.shift
        breadcrumbs << [obj, key]
        obj = obj[key]
        return nil unless obj.is_a?(Hash)
      end

      val = obj.delete(pieces.first)

      breadcrumbs.reverse.each do |obj, key|
        obj.delete(key) if obj[key].empty?
      end

      val
    end

    def fetch_special_source(obj, source)
      case source
      when "$timestamp"
        Sequel.function(:now)
      else
        raise SchemaError.new("Unknown source: #{source}")
      end
    end

    def transform(ns, obj, schema=nil)
      schema ||= find_ns!(ns)

      obj = obj.dup
      row = []
      schema[:columns].each do |col|

        source = col[:source]
        type = col[:type]

        if source.start_with?("$")
          v = fetch_special_source(obj, source)
        else
          v = fetch_and_delete_dotted(obj, source)
          case v
          when BSON::Binary, BSON::ObjectId, Symbol
            v = v.to_s
          when Hash, Array
            v = JSON.dump(v)
          end
        end
        row << v
      end

      if schema[:meta][:extra_props]
        # Kludgily delete binary blobs from _extra_props -- they may
        # contain invalid UTF-8, which to_json will not properly encode.
        extra = {}
        obj.each do |k,v|
          case v
          when BSON::Binary
            next
          when Float
            # NaN is illegal in JSON. Translate into null.
            v = nil if v.nan?
          end
          extra[k] = v
        end
        row << JSON.dump(extra)
      end

      log.debug { "Transformed: #{row.inspect}" }

      row
    end

    def copy_column?(col)
      col[:source] != '$timestamp'
    end

    def all_columns(schema, copy=false)
      cols = []
      schema[:columns].each do |col|
        cols << col[:name] unless copy && !copy_column?(col)
      end
      if schema[:meta][:extra_props]
        cols << "_extra_props"
      end
      cols
    end

    def all_columns_for_copy(schema)
      all_columns(schema, true)
    end

    def copy_data(db, ns, objs)
      schema = find_ns!(ns)
      db.synchronize do |pg|
        sql = "COPY \"#{schema[:meta][:table]}\" " +
          "(#{all_columns_for_copy(schema).map {|c| "\"#{c}\""}.join(",")}) FROM STDIN"
        pg.execute(sql)
        objs.each do |o|
          pg.put_copy_data(transform_to_copy(ns, o, schema) + "\n")
        end
        pg.put_copy_end
        begin
          pg.get_result.check
        rescue PGError => e
          db.send(:raise_error, e)
        end
      end
    end

    def quote_copy(val)
      case val
      when nil
        "\\N"
      when true
        't'
      when false
        'f'
      when Sequel::SQL::Function
        nil
      else
        val.to_s.gsub(/([\\\t\n\r])/, '\\\\\\1')
      end
    end

    def transform_to_copy(ns, row, schema=nil)
      row.map { |c| quote_copy(c) }.compact.join("\t")
    end

    def table_for_ns(ns)
      find_ns!(ns)[:meta][:table]
    end

    def all_mongo_dbs
      @map.keys
    end

    def collections_for_mongo_db(db)
      (@map[db]||{}).keys
    end

    def primary_sql_key_for_ns(ns)
      find_ns!(ns)[:columns].find {|c| c[:source] == '_id'}[:name]
    end
  end
end<|MERGE_RESOLUTION|>--- conflicted
+++ resolved
@@ -69,7 +69,6 @@
     end
 
     def create_schema(db, clobber=false)
-<<<<<<< HEAD
       @map.values.each do |dbspec|
         dbspec.each do |n, collection|
           next unless n.is_a?(String)
@@ -77,7 +76,11 @@
           log.info("Creating table '#{meta[:table]}'...")
           db.send(clobber ? :create_table! : :create_table?, meta[:table]) do
             collection[:columns].each do |col|
-              column col[:name], col[:type]
+              opts = {}
+              if col[:source] == '$timestamp'
+                opts[:default] = Sequel.function(:now)
+              end
+              column col[:name], col[:type], opts
 
               if col[:source].to_sym == :_id
                 primary_key [col[:name].to_sym]
@@ -85,21 +88,6 @@
             end
             if meta[:extra_props]
               column '_extra_props', 'TEXT'
-=======
-      @map.values.map(&:values).flatten.each do |collection|
-        meta = collection[:meta]
-        log.info("Creating table '#{meta[:table]}'...")
-        db.send(clobber ? :create_table! : :create_table?, meta[:table]) do
-          collection[:columns].each do |col|
-            opts = {}
-            if col[:source] == '$timestamp'
-              opts[:default] = Sequel.function(:now)
-            end
-            column col[:name], col[:type], opts
-
-            if col[:source].to_sym == :_id
-              primary_key [col[:name].to_sym]
->>>>>>> 2764682a
             end
           end
         end
