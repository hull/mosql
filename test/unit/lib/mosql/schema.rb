--- conflicted
+++ resolved
@@ -210,7 +210,6 @@
     end
   end
 
-<<<<<<< HEAD
   describe 'when handling a map with aliases' do
   ALIAS_MAP = <<EOF
 ---
@@ -242,7 +241,9 @@
     it 'can do lookups after a negative cache' do
       @map.find_ns("nosuchdb.foo")
       assert_nil(@map.find_ns("otherdb.collection"))
-=======
+    end
+  end
+
   describe 'parsing magic source values' do
   OTHER_MAP = <<EOF
 ---
@@ -278,7 +279,6 @@
       assert_raises(MoSQL::SchemaError) do
         r = @othermap.transform('db.invalid', { '_id' => 'a' })
       end
->>>>>>> 2764682a
     end
   end
 end